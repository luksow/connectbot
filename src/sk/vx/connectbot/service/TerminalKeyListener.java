--- conflicted
+++ resolved
@@ -106,281 +106,6 @@
 	 * Modify the keys to make more sense to a host then pass it to the transport.
 	 */
 	public boolean onKey(View v, int keyCode, KeyEvent event) {
-<<<<<<< HEAD
-=======
-		try {
-			final boolean hardKeyboardHidden = manager.hardKeyboardHidden;
-
-			// Ignore all key-up events except for the special keys
-			if (event.getAction() == KeyEvent.ACTION_UP) {
-
-				// There's nothing here for virtual keyboard users.
-				if (!hardKeyboard || (hardKeyboard && hardKeyboardHidden))
-					return false;
-
-				// skip keys if we aren't connected yet or have been disconnected
-				if (bridge.isDisconnected() || bridge.transport == null)
-					return false;
-
-				// if keycode debugging enabled, log and print the pressed key
-				if (prefs.getBoolean(PreferenceConstants.DEBUG_KEYCODES, false)) {
-					String keyCodeString = String.format(": %d", keyCode);
-					String toastText = v.getContext().getString(R.string.keycode_pressed) + keyCodeString;
-					if (debugToast == null)
-						debugToast = Toast.makeText(v.getContext(), toastText, Toast.LENGTH_LONG);
-					else
-						debugToast.setText(toastText);
-					debugToast.show();
-				}
-
-				if (fullKeyboard()) {
-					switch (keyCode) {
-					case KeyEvent.KEYCODE_CTRL_LEFT:
-					case KeyEvent.KEYCODE_CTRL_RIGHT:
-						metaKeyUp(META_CTRL_ON);
-						return true;
-					case KeyEvent.KEYCODE_ALT_LEFT:
-					case KeyEvent.KEYCODE_ALT_RIGHT:
-						metaKeyUp(META_ALT_ON);
-						return true;
-					case KeyEvent.KEYCODE_SHIFT_LEFT:
-					case KeyEvent.KEYCODE_SHIFT_RIGHT:
-						metaKeyUp(META_SHIFT_ON);
-						return true;
-					default:
-					}
-				} else if (PreferenceConstants.KEYMODE_RIGHT.equals(keymode)) {
-					if (keyCode == KeyEvent.KEYCODE_ALT_RIGHT
-							&& (metaState & META_SLASH) != 0) {
-						metaState &= ~(META_SLASH | META_TRANSIENT);
-						bridge.transport.write('/');
-						return true;
-					} else if (keyCode == KeyEvent.KEYCODE_SHIFT_RIGHT
-							&& (metaState & META_TAB) != 0) {
-						metaState &= ~(META_TAB | META_TRANSIENT);
-						bridge.transport.write(0x09);
-						return true;
-					}
-				} else if (PreferenceConstants.KEYMODE_LEFT.equals(keymode)) {
-					if (keyCode == KeyEvent.KEYCODE_ALT_LEFT
-							&& (metaState & META_SLASH) != 0) {
-						metaState &= ~(META_SLASH | META_TRANSIENT);
-						bridge.transport.write('/');
-						return true;
-					} else if (keyCode == KeyEvent.KEYCODE_SHIFT_LEFT
-							&& (metaState & META_TAB) != 0) {
-						metaState &= ~(META_TAB | META_TRANSIENT);
-						bridge.transport.write(0x09);
-						return true;
-					}
-				}
-
-				return false;
-			}
-
-			// skip keys if we aren't connected yet or have been disconnected
-			if (bridge.isDisconnected() || bridge.transport == null)
-				return false;
-
-			bridge.resetScrollPosition();
-
-			if (keyCode == KeyEvent.KEYCODE_UNKNOWN &&
-					event.getAction() == KeyEvent.ACTION_MULTIPLE) {
-				byte[] input = event.getCharacters().getBytes(encoding);
-				bridge.transport.write(input);
-				return true;
-			}
-
-			int curMetaState = event.getMetaState();
-			final int orgMetaState = curMetaState;
-
-			if ((metaState & META_SHIFT_MASK) != 0) {
-				curMetaState |= KeyEvent.META_SHIFT_ON;
-			}
-
-			if ((metaState & META_ALT_MASK) != 0) {
-				curMetaState |= KeyEvent.META_ALT_ON;
-			}
-
-			int uchar = event.getUnicodeChar(curMetaState);
-			// no hard keyboard?  ALT-k should pass through to below
-
-			if ((orgMetaState & KeyEvent.META_ALT_ON) != 0 &&
-					(!hardKeyboard || hardKeyboardHidden)) {
-				uchar = 0;
-			}
-
-			if ((uchar & KeyCharacterMap.COMBINING_ACCENT) != 0) {
-				mDeadKey = uchar & KeyCharacterMap.COMBINING_ACCENT_MASK;
-				return true;
-			}
-
-			if (mDeadKey != 0 && uchar != 0) {
-				uchar = KeyCharacterMap.getDeadChar(mDeadKey, uchar);
-				mDeadKey = 0;
-			}
-
-			// handle customized keymaps
-			if (customKeymapAction(v, keyCode, event))
-				return true;
-
-			if (v != null) {
-				//Show up the CharacterPickerDialog when the SYM key is pressed
-				if( (isSymKey(keyCode) || uchar == KeyCharacterMap.PICKER_DIALOG_INPUT)) {
-					bridge.showCharPickerDialog();
-					if(metaState == 4) { // reset fn-key state
-						metaState = 0;
-						bridge.redraw();
-					}
-					return true;
-				} else if(keyCode == KeyEvent.KEYCODE_SEARCH) {
-					//Show up the URL scan dialog when the search key is pressed
-					urlScan(v);
-					return true;
-				}
-			}
-
-			// otherwise pass through to existing session
-			// print normal keys
-			if (uchar > 0x00 && keyCode != KeyEvent.KEYCODE_ENTER) {
-				metaState &= ~(META_SLASH | META_TAB);
-
-				// Remove shift and alt modifiers
-				final int lastMetaState = metaState;
-				metaState &= ~(META_SHIFT_ON | META_ALT_ON);
-				if (metaState != lastMetaState) {
-					bridge.redraw();
-				}
-
-				if ((metaState & META_CTRL_MASK) != 0) {
-					metaState &= ~META_CTRL_ON;
-					bridge.redraw();
-
-					// If there is no hard keyboard or there is a hard keyboard currently hidden,
-					// CTRL-1 through CTRL-9 will send F1 through F9
-					if ((!hardKeyboard || (hardKeyboard && hardKeyboardHidden))
-							&& sendFunctionKey(keyCode))
-						return true;
-
-					uchar = keyAsControl(uchar);
-				}
-
-				// handle pressing f-keys
-				if ((hardKeyboard && !hardKeyboardHidden)
-						&& (curMetaState & KeyEvent.META_ALT_ON) != 0
-						&& (curMetaState & KeyEvent.META_SHIFT_ON) != 0
-						&& sendFunctionKey(keyCode))
-					return true;
-
-				if (uchar < 0x80)
-					bridge.transport.write(uchar);
-				else
-					// TODO write encoding routine that doesn't allocate each time
-					bridge.transport.write(new String(Character.toChars(uchar))
-							.getBytes(encoding));
-
-				return true;
-			}
-
-			// send ctrl and meta-keys as appropriate
-			if (!hardKeyboard || hardKeyboardHidden) {
-				int k = event.getUnicodeChar(0);
-				int k0 = k;
-				boolean sendCtrl = false;
-				boolean sendMeta = false;
-				if (k != 0) {
-					if ((orgMetaState & HC_META_CTRL_ON) != 0) {
-						k = keyAsControl(k);
-						if (k != k0)
-							sendCtrl = true;
-						// send F1-F10 via CTRL-1 through CTRL-0
-						if (!sendCtrl && sendFunctionKey(keyCode))
-							return true;
-					} else if ((orgMetaState & KeyEvent.META_ALT_ON) != 0) {
-						sendMeta = true;
-						sendEscape();
-					}
-					if (sendMeta || sendCtrl) {
-						bridge.transport.write(k);
-						return true;
-					}
-				}
-			}
-
-			// handle meta and f-keys for full hardware keyboard
-			if (hardKeyboard && !hardKeyboardHidden && fullKeyboard()) {
-				int k = event.getUnicodeChar(orgMetaState & KeyEvent.META_SHIFT_ON);
-				int k0 = k;
-				if (k != 0) {
-					if ((orgMetaState & HC_META_CTRL_ON) != 0) {
-						k = keyAsControl(k);
-						if (k != k0)
-							bridge.transport.write(k);
-							return true;
-					} else if ((orgMetaState & KeyEvent.META_ALT_ON) != 0) {
-						sendEscape();
-						bridge.transport.write(k);
-						return true;
-					}
-				}
-				if (sendFullSpecialKey(keyCode))
-					return true;
-			}
-
-			// try handling keymode shortcuts
-			if (hardKeyboard && !hardKeyboardHidden &&
-					event.getRepeatCount() == 0) {
-				if (PreferenceConstants.KEYMODE_RIGHT.equals(keymode)) {
-					switch (keyCode) {
-					case KeyEvent.KEYCODE_ALT_RIGHT:
-						metaState |= META_SLASH;
-						return true;
-					case KeyEvent.KEYCODE_SHIFT_RIGHT:
-						metaState |= META_TAB;
-						return true;
-					case KeyEvent.KEYCODE_SHIFT_LEFT:
-						metaPress(META_SHIFT_ON);
-						return true;
-					case KeyEvent.KEYCODE_ALT_LEFT:
-						metaPress(META_ALT_ON);
-						return true;
-					}
-				} else if (PreferenceConstants.KEYMODE_LEFT.equals(keymode)) {
-					switch (keyCode) {
-					case KeyEvent.KEYCODE_ALT_LEFT:
-						metaState |= META_SLASH;
-						return true;
-					case KeyEvent.KEYCODE_SHIFT_LEFT:
-						metaState |= META_TAB;
-						return true;
-					case KeyEvent.KEYCODE_SHIFT_RIGHT:
-						metaPress(META_SHIFT_ON);
-						return true;
-					case KeyEvent.KEYCODE_ALT_RIGHT:
-						metaPress(META_ALT_ON);
-						return true;
-					}
-				} else {
-					switch (keyCode) {
-					case KeyEvent.KEYCODE_ALT_RIGHT:
-					case KeyEvent.KEYCODE_ALT_LEFT:
-						metaPress(META_ALT_ON);
-						return true;
-					case KeyEvent.KEYCODE_SHIFT_LEFT:
-					case KeyEvent.KEYCODE_SHIFT_RIGHT:
-						metaPress(META_SHIFT_ON);
-						return true;
-					}
-				}
-
-				// Handle hardware CTRL keys
-				if (keyCode == KeyEvent.KEYCODE_CTRL_LEFT ||
-					keyCode == KeyEvent.KEYCODE_CTRL_RIGHT) {
-						ctrlKeySpecial();
-						return true;
-				}
-			}
->>>>>>> 5deb1f45
 
 		try {
 			switch (event.getAction()) {
@@ -417,36 +142,6 @@
 			bridge.transport.write(Character.valueOf('~').toString().getBytes(encoding));
 			return true;
 		}
-<<<<<<< HEAD
-=======
-		return(true);
-	}
-
-	private void showMetakeyToast(View v, String keyname) {
-		if (metakeyToast == null)
-			metakeyToast = Toast.makeText(v.getContext(), keyname, Toast.LENGTH_LONG);
-		else
-			metakeyToast.setText(keyname);
-		metakeyToast.setGravity(Gravity.TOP|Gravity.RIGHT, 0, 0);
-		metakeyToast.show();
-	}
-
-	public int keyAsControl(int key) {
-		// Support CTRL-a through CTRL-z
-		if (key >= 0x60 && key <= 0x7A)
-			key -= 0x60;
-		// Support CTRL-A through CTRL-_
-		else if (key >= 0x40 && key <= 0x5F)
-			key -= 0x40;
-		// CTRL-space sends NULL
-		else if (key == 0x20)
-			key = 0x00;
-		// CTRL-? sends DEL
-		else if (key == 0x3F)
-			key = 0x7F;
-		return key;
-	}
->>>>>>> 5deb1f45
 
 		byte[] input = event.getCharacters().getBytes(encoding);
 		bridge.transport.write(input);
@@ -750,30 +445,6 @@
 		}
 	}
 
-<<<<<<< HEAD
-=======
-	/**
-	 * Handle meta key presses where the key can be locked on.
-	 * <p>
-	 * 1st press: next key to have meta state<br />
-	 * 2nd press: meta state is locked on<br />
-	 * 3rd press: disable meta state
-	 *
-	 * @param code
-	 */
-	public void metaPress(int code) {
-		if ((metaState & (code << 1)) != 0) {
-			metaState &= ~(code << 1);
-		} else if ((metaState & code) != 0) {
-			metaState &= ~code;
-			if (!fullKeyboard())
-				metaState |= code << 1;
-		} else
-			metaState |= code;
-		bridge.redraw();
-	}
-
->>>>>>> 5deb1f45
 	public void setTerminalKeyMode(String keymode) {
 	}
 
@@ -818,211 +489,6 @@
 		this.encoding = encoding;
 	}
 
-<<<<<<< HEAD
-=======
-
-
-	private void ctrlKeySpecial() {
-		if (selectingForCopy) {
-			if (selectionArea.isSelectingOrigin())
-				selectionArea.finishSelectingOrigin();
-			else {
-				if (clipboard != null) {
-					// copy selected area to clipboard
-					String copiedText = selectionArea.copyFrom(buffer);
-
-					clipboard.setText(copiedText);
-					// XXX STOPSHIP
-//					manager.notifyUser(manager.getString(
-//							R.string.console_copy_done,
-//							copiedText.length()));
-
-					selectingForCopy = false;
-					selectionArea.reset();
-				}
-			}
-		} else {
-			if ((metaState & META_CTRL_ON) != 0) {
-				sendEscape();
-				metaState &= ~META_CTRL_ON;
-			} else
-				metaPress(META_CTRL_ON);
-		}
-
-		bridge.redraw();
-	}
-
-	private boolean customKeymapAction(View v, int keyCode, KeyEvent event) {
-
-		if (bridge == null || customKeyboard.equals(PreferenceConstants.CUSTOM_KEYMAP_DISABLED))
-			return false;
-
-		byte c = 0x00;
-		int termKey = 0;
-
-		if (fullKeyboard()) {
-			switch (keyCode) {
-			case KeyEvent.KEYCODE_CTRL_LEFT:
-			case KeyEvent.KEYCODE_CTRL_RIGHT:
-				metaKeyDown(META_CTRL_ON);
-				return true;
-			case KeyEvent.KEYCODE_ALT_LEFT:
-			case KeyEvent.KEYCODE_ALT_RIGHT:
-				metaKeyDown(META_ALT_ON);
-				return true;
-			case KeyEvent.KEYCODE_SHIFT_LEFT:
-			case KeyEvent.KEYCODE_SHIFT_RIGHT:
-				metaKeyDown(META_SHIFT_ON);
-				return true;
-			case KeyEvent.KEYCODE_BACK:
-				if (customKeyboard.equals(PreferenceConstants.CUSTOM_KEYMAP_ASUS_TF)) {
-					// Check to see whether this is the back button on the
-					// screen (-1) or the Asus Transformer Keyboard Dock.
-					// Treat the HW button as ESC.
-					if (event.getDeviceId() > 0) {
-						sendEscape();
-						return true;
-					}
-				}
-			default:
-			}
-		}
-		if (customKeyboard.equals(PreferenceConstants.CUSTOM_KEYMAP_ASUS_TF)) {
-			if ((metaState & META_ALT_MASK) != 0
-					&& (metaState & META_SHIFT_MASK) != 0
-					&& sendFunctionKey(keyCode))
-				return true;
-		}
-		else if (customKeyboard.equals(PreferenceConstants.CUSTOM_KEYMAP_SE_XPPRO)) {
-			// Sony Ericsson Xperia pro (MK16i) and Xperia mini Pro (SK17i)
-			// Language key acts as CTRL
-			if (keyCode == KeyEvent.KEYCODE_SWITCH_CHARSET) {
-				ctrlKeySpecial();
-				return true;
-			}
-			if ((metaState & META_ALT_MASK) != 0) {
-				if ((metaState & META_SHIFT_MASK) != 0) {
-					// ALT + shift + key
-					switch (keyCode) {
-					case KeyEvent.KEYCODE_U:
-						c = 0x5B;
-						break;
-					case KeyEvent.KEYCODE_I:
-						c = 0x5D;
-						break;
-					case KeyEvent.KEYCODE_O:
-						c = 0x7B;
-						break;
-					case KeyEvent.KEYCODE_P:
-						c = 0x7D;
-						break;
-					}
-				} else {
-					// ALT + key
-					switch (keyCode) {
-					case KeyEvent.KEYCODE_S:
-						c = 0x7c;
-						break;
-					case KeyEvent.KEYCODE_Z:
-						c = 0x5c;
-						break;
-					case KeyEvent.KEYCODE_DEL:
-						termKey = vt320.KEY_DELETE;
-						break;
-					}
-				}
-			} else if ((metaState & META_SHIFT_MASK) != 0) {
-				// shift + key
-				switch (keyCode) {
-				case KeyEvent.KEYCODE_AT:
-					c = 0x3c;
-					break;
-				case KeyEvent.KEYCODE_COMMA:
-					c = 0x3e;
-					break;
-				case KeyEvent.KEYCODE_PERIOD:
-					c = 0x5e;
-					break;
-				case KeyEvent.KEYCODE_GRAVE:
-					c = 0x60;
-					break;
-				case KeyEvent.KEYCODE_APOSTROPHE:
-					c = 0x7e;
-					break;
-				case KeyEvent.KEYCODE_DEL:
-					termKey = vt320.KEY_BACK_SPACE;
-					break;
-				}
-			}
-		} else if (customKeyboard.equals(PreferenceConstants.CUSTOM_KEYMAP_SGH_I927)) {
-			// Samsung Captivate Glide (SGH-i927)
-			if (keyCode == 115) {
-				// .com key = ESC
-				sendEscape();
-				return true;
-			} else if (keyCode == 116) {
-				// Microphone key = TAB
-				c = 0x09;
-			} else if ((metaState & META_ALT_MASK) != 0 && (metaState & META_SHIFT_MASK) != 0) {
-				switch (keyCode) {
-				case KeyEvent.KEYCODE_O:
-					c = 0x5B;
-					break;
-				case KeyEvent.KEYCODE_P:
-					c = 0x5D;
-					break;
-				case KeyEvent.KEYCODE_A:
-					c = 0x3C;
-					break;
-				case KeyEvent.KEYCODE_D:
-					c = 0x3E;
-					break;
-				}
-			}
-		} else if (customKeyboard.equals(PreferenceConstants.CUSTOM_KEYMAP_SGH_I927_ICS)) {
-			// Samsung Captivate Glide (SGH-i927) Ice Cream Sandwich (4.0.x)
-			if (keyCode == 226) {
-				// .com key = ESC
-				sendEscape();
-				return true;
-			} else if (keyCode == 220) {
-				// Microphone key = TAB
-				c = 0x09;
-			} else if ((metaState & META_ALT_MASK) != 0 && (metaState & META_SHIFT_MASK) != 0) {
-				switch (keyCode) {
-				case KeyEvent.KEYCODE_O:
-					c = 0x5B;
-					break;
-				case KeyEvent.KEYCODE_P:
-					c = 0x5D;
-					break;
-				case KeyEvent.KEYCODE_A:
-					c = 0x3C;
-					break;
-				case KeyEvent.KEYCODE_D:
-					c = 0x3E;
-					break;
-				}
-			}
-		}
-		if ((c != 0x00) || termKey != 0) {
-			try {
-				if (c != 0x00)
-					bridge.transport.write(c);
-				else
-					((vt320) buffer).keyPressed(termKey, ' ', 0);
-			} catch (IOException e) {
-				Log.e(TAG, "Problem while trying to handle a custom onKey() event", e);
-			}
-			metaState &= ~(META_SHIFT_ON | META_ALT_ON);
-			bridge.redraw();
-			return true;
-		}
-
-		return false;
-	}
-
->>>>>>> 5deb1f45
 	public void urlScan(View v) {
 		//final TerminalView terminalView = (TerminalView) findCurrentView(R.id.console_flip);
 
@@ -1038,23 +504,6 @@
 		urlListView.setAdapter(new ArrayAdapter<String>(v.getContext(), android.R.layout.simple_list_item_1, urls));
 		urlDialog.setContentView(urlListView);
 		urlDialog.show();
-	}
-
-	public boolean isSymKey(int keyCode) {
-		if (keyCode == KeyEvent.KEYCODE_SYM ||
-				keyCode == KeyEvent.KEYCODE_PICTSYMBOLS)
-			return true;
-		if (customKeyboard.equals(PreferenceConstants.CUSTOM_KEYMAP_SGH_I927_ICS) &&
-				keyCode == 227)
-			return true;
-		return false;
-	}
-
-	private boolean fullKeyboard() {
-		if (customKeyboard.equals(PreferenceConstants.CUSTOM_KEYMAP_FULL) ||
-		(customKeyboard.equals(PreferenceConstants.CUSTOM_KEYMAP_ASUS_TF)))
-			return true;
-		return false;
 	}
 
 	private class URLItemListener implements OnItemClickListener {
@@ -1087,4 +536,4 @@
 			}
 		}
 	}
-}
+}