<?xml version="1.0" encoding="UTF-8"?>
<<<<<<< HEAD
<project name="VX ConnectBot" default="help">
=======
<!-- vim: set ts=4 sw=4 et: -->
<project name="ConnectBot" default="help">
>>>>>>> 5197f24b

    <!-- The local.properties file is created and updated by the 'android' tool.
         It contains the path to the SDK. It should *NOT* be checked into
         Version Control Systems. -->
    <loadproperties srcFile="local.properties" />

    <!-- The ant.properties file can be created by you. It is only edited by the
         'android' tool to add properties to it.
         This is the place to change some Ant specific build properties.
         Here are some properties you may want to change/update:

         source.dir
             The name of the source directory. Default is 'src'.
         out.dir
             The name of the output directory. Default is 'bin'.

         For other overridable properties, look at the beginning of the rules
         files in the SDK, at tools/ant/build.xml

         Properties related to the SDK location or the project target should
         be updated using the 'android' tool with the 'update' action.

         This file is an integral part of the build system for your
         application and should be checked into Version Control Systems.

         -->
    <property file="ant.properties" />

    <!-- The project.properties file is created and updated by the 'android'
         tool, as well as ADT.
         This file is an integral part of the build system for your
         application and should be checked into Version Control Systems. -->
    <loadproperties srcFile="project.properties" />

   <!-- quick check on sdk.dir -->
    <fail
            message="sdk.dir is missing. Make sure to generate local.properties using 'android update project'"
            unless="sdk.dir"
    />


<!-- extension targets. Uncomment the ones where you want to do custom work
     in between standard targets -->
<!--
    <target name="-pre-build">
    </target>
    <target name="-pre-compile">
    </target>

    /* This is typically used for code obfuscation.
       Compiled code location: ${out.classes.absolute.dir}
       If this is not done in place, override ${out.dex.input.absolute.dir} */
    <target name="-post-compile">
    </target>
-->

    <!-- Import the actual build file.

         To customize existing targets, there are two options:
         - Customize only one target:
             - copy/paste the target into this file, *before* the
               <import> task.
             - customize it to your needs.
         - Customize the whole content of build.xml
             - copy/paste the content of the rules files (minus the top node)
               into this file, replacing the <import> task.
             - customize to your needs.

         ***********************
         ****** IMPORTANT ******
         ***********************
         In all cases you must update the value of version-tag below to read 'custom' instead of an integer,
         in order to avoid having your file be overridden by tools such as "android update project"
    -->
    <!-- version-tag: custom -->
    <import file="${sdk.dir}/tools/ant/build.xml" />

<!-- Begin custom ConnectBot stuff -->

    <!-- Output directory for .po files. -->
    <property name="locale.dir" value="locale" />

    <!-- Default args to pass to a2po for .po generation. -->
    <property name="a2po.args" value="--groups strings --template fortune/fortune.pot --layout 'fortune/fortune-%(locale)s.po'"/>

    <!-- File names for launchpad translations. -->
    <property name="launchpad.export.file" value="launchpad-export.tar.gz"/>
    <property name="launchpad.import.file" value="launchpad-import.tar.gz"/>

    <target name="-pre-build" depends="update-version"/>

    <target name="help">
        <!-- displays starts at col 13
              |13                                                              80| -->
        <echo>Android Ant Build. Available targets:</echo>
        <echo>   help:      Displays this help.</echo>
        <echo>   clean:     Removes output files created by other targets.</echo>
        <echo>   compile:   Compiles project's .java files into .class files.</echo>
        <echo>   debug:     Builds the application and signs it with a debug key.</echo>
        <echo>   release:   Builds the application. The generated apk file must be</echo>
        <echo>              signed before it is published.</echo>
        <echo>   install:   Installs/reinstalls the debug package onto a running</echo>
        <echo>              emulator or device.</echo>
        <echo>              If the application was previously installed, the</echo>
        <echo>              signatures must match.</echo>
        <echo>   uninstall: Uninstalls the application from a running emulator or</echo>
        <echo>              device.</echo>
        <echo>   translations-import: Import translations from a Launchpad-style</echo>
        <echo>              Rosetta translation.</echo>
        <echo>   translations-export: Export translations to a Launchpad-style</echo>
        <echo>              Rosetta translation.</echo>

    </target>

    <target name="update-version" description="Updates the Version.java file with current Git revision">
        <echo>Updating resources with Git revision and build date...</echo>

        <tstamp>
            <format property="build.date" pattern="yyyy.MM.dd" />
        </tstamp>

        <!-- Get the version name from the android manifest, will en up in property ${manifest.android:versionName} -->
        <xpath input="AndroidManifest.xml" expression="/manifest/@android:versionName"
                    output="manifest.version.name" />

        <!-- tell git to ignore changes to the version xml -->
        <exec executable="git">
            <arg line="update-index --assume-unchanged res/values/version.xml"/>
        </exec>

        <!-- find out the description of the current Git commit -->
        <exec executable="git" outputproperty="git.revision">
            <arg line="describe --match 'v[0-9]*' --dirty"/>
        </exec>

        <!-- write out to res/values/version.xml -->
        <echo file="${resource.absolute.dir}/values/version.xml" encoding="utf8"><![CDATA[<?xml version="1.0" encoding="utf-8"?>
<resources>
	<string name="msg_version" translatable="false">${ant.project.name} ${manifest.version.name} (${git.revision} ${build.date})</string>
</resources>
]]></echo>

        <echo>Updated "msg_version" to: ${ant.project.name} ${manifest.version.name} (${git.revision} ${build.date})</echo>
    </target>

    <!-- Translations come from launchpad.net and are placed in the
         locale/ subdirectory. -->
    <target name="translations-import">
        <untar src="${launchpad.export.file}" dest="${locale.dir}" compression="gzip"/>
        <exec executable="a2po" failonerror="true">
            <arg value="import"/>
            <arg line="${a2po.args}"/>
        </exec>
    </target>

    <!-- Translations are to be uploaded to launchpad.net as a tar ball
         created from the locale/ subdirectory. -->
    <target name="translations-export">
        <exec executable="a2po" failonerror="true">
            <arg value="export"/>
            <arg line="${a2po.args}"/>
        </exec>
        <tar destfile="${launchpad.import.file}"
            compression="gzip"
            basedir="${locale.dir}"
            includes="**/*.pot **/*.po" />
    </target>

    <target name="-check-ndk">
        <fail
            message="ndk.dir is missing. Make sure to put it in local.properties"
            unless="ndk.dir"
        />
    </target>

    <target name="native-build" depends="-check-ndk">
        <exec executable="${ndk.dir}/ndk-build" failonerror="true" />
    </target>

    <target name="native-clean" depends="-check-ndk">
        <exec executable="${ndk.dir}/ndk-build" failonerror="true">
            <arg value="clean" />
        </exec>
    </target>

    <property name="lint" location="${android.tools.dir}/lint${bat}" />

    <target name="lint-xml">
        <exec executable="${lint}">
            <arg value="--xml" />
            <arg value="lint-results.xml" />
            <arg path="${basedir}" />
        </exec>
    </target>

    <target name="lint-html">
        <exec executable="${lint}">
            <arg value="--html" />
            <arg value="lint-results.html" />
            <arg path="${basedir}" />
        </exec>
    </target>

<!-- End custom ConnectBot stuff -->

</project><|MERGE_RESOLUTION|>--- conflicted
+++ resolved
@@ -1,10 +1,6 @@
 <?xml version="1.0" encoding="UTF-8"?>
-<<<<<<< HEAD
+<!-- vim: set ts=4 sw=4 et: -->
 <project name="VX ConnectBot" default="help">
-=======
-<!-- vim: set ts=4 sw=4 et: -->
-<project name="ConnectBot" default="help">
->>>>>>> 5197f24b
 
     <!-- The local.properties file is created and updated by the 'android' tool.
          It contains the path to the SDK. It should *NOT* be checked into
